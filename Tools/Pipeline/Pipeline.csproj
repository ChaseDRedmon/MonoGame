--- conflicted
+++ resolved
@@ -78,16 +78,14 @@
     <Compile Include="Program.cs" />
     <Compile Include="Properties\AssemblyInfo.cs" />
     <Compile Include="Common\PipelineTypes.cs" />
-<<<<<<< HEAD
     <Compile Include="Windows\NewContentDialog.cs">
       <SubType>Form</SubType>
     </Compile>
     <Compile Include="Windows\NewContentDialog.Designer.cs">
       <DependentUpon>NewContentDialog.cs</DependentUpon>
-=======
+    </Compile>
     <Compile Include="Windows\MultiSelectTreeview.cs">
       <SubType>Component</SubType>
->>>>>>> bca11860
     </Compile>
     <Compile Include="Windows\PipelineProjectProxy.cs" />
     <Compile Include="Windows\TreeViewExtensions.cs" />
