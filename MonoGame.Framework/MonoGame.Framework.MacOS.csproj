<?xml version="1.0" encoding="utf-8"?>
<Project DefaultTargets="Build" ToolsVersion="4.0" xmlns="http://schemas.microsoft.com/developer/msbuild/2003">
  <PropertyGroup>
    <Configuration Condition=" '$(Configuration)' == '' ">Debug</Configuration>
    <Platform Condition=" '$(Platform)' == '' ">AnyCPU</Platform>
    <ProductVersion>10.0.0</ProductVersion>
    <SchemaVersion>2.0</SchemaVersion>
    <ProjectGuid>{36C538E6-C32A-4A8D-A39C-566173D7118E}</ProjectGuid>
    <ProjectTypeGuids>{948B3504-5B70-4649-8FE4-BDE1FB46EC69};{FAE04EC0-301F-11D3-BF4B-00C04F79EFBC}</ProjectTypeGuids>
    <OutputType>Library</OutputType>
    <RootNamespace>Microsoft.Xna.Framework.GamerServices</RootNamespace>
    <AssemblyName>MonoGame.Framework.MacOS</AssemblyName>
  </PropertyGroup>
  <PropertyGroup Condition=" '$(Configuration)|$(Platform)' == 'Debug|AnyCPU' ">
    <DebugSymbols>true</DebugSymbols>
    <DebugType>full</DebugType>
    <Optimize>false</Optimize>
    <OutputPath>bin\Debug</OutputPath>
    <DefineConstants>DEBUG;MONOMAC</DefineConstants>
    <ErrorReport>prompt</ErrorReport>
    <WarningLevel>4</WarningLevel>
    <ConsolePause>false</ConsolePause>
    <AllowUnsafeBlocks>true</AllowUnsafeBlocks>
  </PropertyGroup>
  <PropertyGroup Condition=" '$(Configuration)|$(Platform)' == 'Release|AnyCPU' ">
    <DebugType>none</DebugType>
    <Optimize>false</Optimize>
    <OutputPath>bin\Release</OutputPath>
    <ErrorReport>prompt</ErrorReport>
    <WarningLevel>4</WarningLevel>
    <ConsolePause>false</ConsolePause>
    <AllowUnsafeBlocks>true</AllowUnsafeBlocks>
    <DefineConstants>MONOMAC</DefineConstants>
  </PropertyGroup>
  <PropertyGroup Condition=" '$(Configuration)|$(Platform)' == 'Distribution|AnyCPU' ">
    <DebugType>none</DebugType>
    <Optimize>false</Optimize>
    <OutputPath>bin\Distribution</OutputPath>
    <WarningLevel>4</WarningLevel>
    <AllowUnsafeBlocks>true</AllowUnsafeBlocks>
    <DefineConstants>MONOMAC</DefineConstants>
  </PropertyGroup>
  <ItemGroup>
    <Reference Include="System" />
    <Reference Include="System.Xml" />
    <Reference Include="System.Core" />
    <Reference Include="System.Xml.Linq" />
    <Reference Include="System.Drawing" />
    <Reference Include="MonoMac, Version=0.0.0.0, Culture=neutral, PublicKeyToken=null">
      <SpecificVersion>False</SpecificVersion>
      <HintPath>..\..\..\mono\monomac\src\MonoMac.dll</HintPath>
    </Reference>
    <Reference Include="Tao.Sdl">
      <HintPath>..\ThirdParty\GamepadConfig\Tao.Sdl.dll</HintPath>
    </Reference>
    <Reference Include="GamepadBridge">
      <HintPath>..\ThirdParty\GamepadConfig\GamepadBridge.dll</HintPath>
    </Reference>
  </ItemGroup>
  <Import Project="$(MSBuildBinPath)\Microsoft.CSharp.targets" />
  <Import Project="$(MSBuildExtensionsPath)\Mono\MonoMac\v0.0\Mono.MonoMac.targets" />
  <ItemGroup>
    <Compile Include="BatteryChargeStatus.cs" />
    <Compile Include="BoundingBox.cs" />
    <Compile Include="BoundingFrustum.cs" />
    <Compile Include="BoundingSphere.cs" />
    <Compile Include="ContainmentType.cs" />
    <Compile Include="Curve.cs" />
    <Compile Include="CurveContinuity.cs" />
    <Compile Include="CurveKey.cs" />
    <Compile Include="CurveKeyCollection.cs" />
    <Compile Include="CurveLoopType.cs" />
    <Compile Include="CurveTangent.cs" />
    <Compile Include="DisplayOrientation.cs" />
    <Compile Include="GameComponentCollectionEventArgs.cs" />
    <Compile Include="GameServiceContainer.cs" />
    <Compile Include="GameTime.cs" />
    <Compile Include="IDrawable.cs" />
    <Compile Include="IGameComponent.cs" />
    <Compile Include="IGraphicsDeviceManager.cs" />
    <Compile Include="IUpdateable.cs" />
    <Compile Include="MathHelper.cs" />
    <Compile Include="Matrix.cs" />
    <Compile Include="PerformanceCounter.cs" />
    <Compile Include="Plane.cs" />
    <Compile Include="PlaneIntersectionType.cs" />
    <Compile Include="PlayerIndex.cs" />
    <Compile Include="Point.cs" />
    <Compile Include="PowerLineStatus.cs" />
    <Compile Include="Quaternion.cs" />
    <Compile Include="Ray.cs" />
    <Compile Include="Rectangle.cs" />
    <Compile Include="ReusableItemList.cs" />
    <Compile Include="Vector2.cs" />
    <Compile Include="Vector3.cs" />
    <Compile Include="Vector4.cs" />
    <Compile Include="Audio\AudioEmitter.cs" />
    <Compile Include="Audio\AudioListener.cs" />
    <Compile Include="Audio\SoundState.cs" />
    <Compile Include="Graphics\Texture.cs" />
    <Compile Include="Graphics\GraphicsResource.cs" />
    <Compile Include="Content\ContentLoadException.cs" />
    <Compile Include="GamerServices\Achievement.cs" />
    <Compile Include="GamerServices\AchievementCollection.cs" />
    <Compile Include="GamerServices\GamerPresence.cs" />
    <Compile Include="GamerServices\GamerPresenceMode.cs" />
    <Compile Include="GamerServices\GamerPrivileges.cs" />
    <Compile Include="GamerServices\GamerPrivilegeSetting.cs" />
    <Compile Include="Input\AccelerometerState.cs" />
    <Compile Include="Input\ButtonState.cs" />
    <Compile Include="Input\GamePadState.cs" />
    <Compile Include="Input\KeyboardState.cs" />
    <Compile Include="Input\KeyState.cs" />
    <Compile Include="Input\GamePadThumbSticks.cs" />
    <Compile Include="Input\Buttons.cs" />
    <Compile Include="Input\GamePadCapabilities.cs" />
    <Compile Include="Input\GamePadDPad.cs" />
    <Compile Include="Input\GamePadTriggers.cs" />
    <Compile Include="Input\GamePadButtons.cs" />
    <Compile Include="Input\Keys.cs" />
    <Compile Include="Net\PacketReader.cs" />
    <Compile Include="Net\PacketWriter.cs" />
    <Compile Include="Net\SendDataOptions.cs" />
    <Compile Include="Net\QualityOfService.cs" />
    <Compile Include="Net\NetworkSessionState.cs" />
    <Compile Include="Net\NetworkSessionType.cs" />
    <Compile Include="Net\NetworkSessionProperties.cs" />
    <Compile Include="Net\NetworkNotAvailableException.cs" />
    <Compile Include="Net\NetworkSessionEndReason.cs" />
    <Compile Include="Net\NetworkSessionJoinError.cs" />
    <Compile Include="Net\NetworkSessionJoinException.cs" />
    <Compile Include="Net\NetworkException.cs" />
    <Compile Include="Properties\AssemblyInfo.cs" />
    <Compile Include="Storage\StorageContainer.cs" />
    <Compile Include="Storage\StorageDevice.cs" />
    <Compile Include="Audio\AudioChannels.cs" />
    <Compile Include="Media\MediaPlayer.cs" />
    <Compile Include="Media\Song.cs" />
    <Compile Include="Media\MediaState.cs" />
    <Compile Include="Media\MediaSourceType.cs" />
    <Compile Include="Content\ContentReader.cs" />
    <Compile Include="Graphics\IGraphicsDeviceService.cs" />
    <Compile Include="Content\ContentTypeReader.cs" />
    <Compile Include="Content\ContentTypeReaderManager.cs" />
    <Compile Include="Graphics\Viewport.cs" />
    <Compile Include="Graphics\DisplayMode.cs" />
    <Compile Include="Graphics\DisplayModeCollection.cs" />
    <Compile Include="Graphics\ClearOptions.cs" />
    <Compile Include="Graphics\GraphicsDeviceCapabilities.cs" />
    <Compile Include="Graphics\GraphicsDeviceInformation.cs" />
    <Compile Include="Graphics\GraphicsDeviceStatus.cs" />
    <Compile Include="Graphics\SpriteBlendMode.cs" />
    <Compile Include="Graphics\GraphicsProfile.cs" />
    <Compile Include="Graphics\SpriteSortMode.cs" />
    <Compile Include="Graphics\ResolveTexture2D.cs" />
    <Compile Include="MacOS\Graphics\RenderTarget2D.cs" />
    <Compile Include="MacOS\Graphics\Texture2D.cs" />
    <Compile Include="Graphics\RenderTarget.cs" />
    <Compile Include="Graphics\SurfaceFormat.cs" />
    <Compile Include="Graphics\MultiSampleType.cs" />
    <Compile Include="Graphics\SwapEffect.cs" />
    <Compile Include="Graphics\RenderTargetUsage.cs" />
<<<<<<< HEAD
=======
    <Compile Include="MacOS\Graphics\ESImage.cs" />
    <Compile Include="MacOS\Graphics\ESTexture2D.cs" />
>>>>>>> 07a95d3d
    <Compile Include="Graphics\TextureUsage.cs" />
    <Compile Include="Graphics\SetDataOptions.cs" />
    <Compile Include="MacOS\Graphics\SpriteFont.cs" />
    <Compile Include="Content\ContentReaders\SpriteFontReader.cs" />
    <Compile Include="Content\ContentReaders\SongReader.cs" />
    <Compile Include="Content\ContentReaders\SoundEffectReader.cs" />
    <Compile Include="MacOS\Media\Video.cs" />
    <Compile Include="Graphics\CompilerOptions.cs" />
    <Compile Include="Content\ContentReaders\ListReader.cs" />
    <Compile Include="Content\ContentReaders\CharReader.cs" />
    <Compile Include="Content\ContentReaders\StringReader.cs" />
    <Compile Include="Content\ContentReaders\RectangleReader.cs" />
    <Compile Include="Content\ContentReaders\Vector3Reader.cs" />
    <Compile Include="Content\ContentReaders\PlaneReader.cs" />
    <Compile Include="Content\ContentReaders\QuaternionReader.cs" />
    <Compile Include="Content\ContentReaders\Vector4Reader.cs" />
    <Compile Include="Input\Touch\GestureType.cs" />
    <Compile Include="Input\Touch\TouchCollection.cs" />
    <Compile Include="Input\Touch\TouchLocation.cs" />
    <Compile Include="Input\Touch\TouchLocationState.cs" />
    <Compile Include="Input\Touch\TouchPanelCapabilities.cs" />
    <Compile Include="Input\Touch\TouchPanel.cs" />
    <Compile Include="Input\Touch\GestureSample.cs" />
    <Compile Include="GameComponentCollection.cs" />
    <Compile Include="Graphics\SpriteBatchItem.cs" />
    <Compile Include="Graphics\SpriteEffects.cs" />
    <Compile Include="GameComponent.cs" />
    <Compile Include="DrawableGameComponent.cs" />
    <Compile Include="Audio\InstancePlayLimitException.cs" />
    <Compile Include="Graphics\TextureCollection.cs" />
    <Compile Include="Graphics\States\Blend.cs" />
    <Compile Include="Graphics\States\BlendFunction.cs" />
    <Compile Include="Graphics\States\BlendState.cs" />
    <Compile Include="Graphics\Effect\EffectParameterCollection.cs" />
    <Compile Include="Graphics\Effect\EffectPassCollection.cs" />
    <Compile Include="Graphics\Effect\EffectPool.cs" />
    <Compile Include="Graphics\Effect\EffectTechnique.cs" />
    <Compile Include="Graphics\Effect\EffectTechniqueCollection.cs" />
    <Compile Include="Graphics\States\CompareFunction.cs" />
    <Compile Include="Graphics\States\CullMode.cs" />
    <Compile Include="Graphics\States\DepthFormat.cs" />
    <Compile Include="Graphics\States\DepthStencilState.cs" />
    <Compile Include="Graphics\States\FillMode.cs" />
    <Compile Include="Graphics\States\RasterizerState.cs" />
    <Compile Include="Graphics\States\SamplerState.cs" />
    <Compile Include="Graphics\States\SaveStateMode.cs" />
    <Compile Include="Graphics\States\StencilOperation.cs" />
    <Compile Include="Graphics\Vertices\BufferUsage.cs" />
    <Compile Include="Graphics\Vertices\IVertexType.cs" />
    <Compile Include="Graphics\Vertices\PrimitiveType.cs" />
    <Compile Include="Graphics\Vertices\VertexColorTexture.cs" />
    <Compile Include="Graphics\Vertices\VertexElement.cs" />
    <Compile Include="Graphics\Vertices\VertexElementDeclaration.cs" />
    <Compile Include="Graphics\Vertices\VertexElementFormat.cs" />
    <Compile Include="Graphics\Vertices\VertexElementUsage.cs" />
    <Compile Include="Graphics\Vertices\VertexPosition2ColorTexture.cs" />
    <Compile Include="Graphics\Vertices\VertexPositionColor.cs" />
    <Compile Include="Graphics\Vertices\VertexPositionNormalTexture.cs" />
    <Compile Include="Graphics\Vertices\VertexPositionTexture.cs" />
<<<<<<< HEAD
    <Compile Include="MacOS\Graphics\Vertices\IndexBuffer.cs" />
=======
    <Compile Include="MacOS\Graphics\GraphicsExtensions.cs" />
    <Compile Include="MacOS\Graphics\States\GLStateManager.cs" />
    <Compile Include="MacOS\Graphics\Effect\EffectPass.cs" />
>>>>>>> 07a95d3d
    <Compile Include="MacOS\Graphics\Vertices\VertexDeclaration.cs" />
    <Compile Include="MacOS\GameWindow.cs" />
    <Compile Include="PreparingDeviceSettingsEventArgs.cs" />
    <Compile Include="GraphicsDeviceInformation.cs" />
    <Compile Include="Graphics\DeviceType.cs" />
    <Compile Include="MacOS\GraphicsDeviceManager.cs" />
    <Compile Include="Graphics\ColorWriteChannels.cs" />
    <Compile Include="Graphics\Effect\IEffectFog.cs" />
    <Compile Include="Graphics\Effect\IEffectLights.cs" />
    <Compile Include="Graphics\Effect\IEffectMatrices.cs" />
    <Compile Include="Graphics\DirectionalLight.cs" />
    <Compile Include="MacOS\Input\Mouse.cs" />
    <Compile Include="MacOS\Input\MouseState.cs" />
    <Compile Include="MacOS\Input\Keyboard.cs" />
    <Compile Include="MacOS\KeyUtil.cs" />
    <Compile Include="Graphics\States\TextureAddressMode.cs" />
    <Compile Include="Graphics\States\TextureFilter.cs" />
    <Compile Include="MacOS\Input\GamePad.cs" />
    <Compile Include="Input\ButtonDefinition.cs" />
    <Compile Include="Input\ThumbStickDefinition.cs" />
    <Compile Include="MacOS\GamerServices\SignedInGamer.cs" />
    <Compile Include="GamerServices\Gamer.cs" />
    <Compile Include="GamerServices\SignedInGamerCollection.cs" />
    <Compile Include="GamerServices\GamerProfile.cs" />
    <Compile Include="GamerServices\FriendCollection.cs" />
    <Compile Include="GamerServices\FriendGamer.cs" />
    <Compile Include="GamerServices\GamerDefaults.cs" />
    <Compile Include="GamerServices\GamerZone.cs" />
    <Compile Include="GamerServices\GamerServicesComponent.cs" />
    <Compile Include="Net\NetworkGamer.cs" />
    <Compile Include="Net\NetworkMachine.cs" />
    <Compile Include="Net\NetworkSession.cs" />
    <Compile Include="Net\AvailableNetworkSession.cs" />
    <Compile Include="Net\AvailableNetworkSessionCollection.cs" />
    <Compile Include="Net\LocalNetworkGamer.cs" />
    <Compile Include="GamerServices\GamerCollection.cs" />
    <Compile Include="MacOS\GamerServices\Guide.cs" />
    <Compile Include="GamerServices\MessageBoxIcon.cs" />
    <Compile Include="Graphics\PackedVector\IPackedVector.cs" />
    <Compile Include="Graphics\PackedVector\Short2.cs" />
    <Compile Include="Graphics\SamplerStateCollection.cs" />
    <Compile Include="Content\ContentSerializerAttribute.cs" />
    <Compile Include="Content\ContentSerializerIgnoreAttribute.cs" />
    <Compile Include="Content\ContentReaders\ReflectiveReader.cs" />
    <Compile Include="Content\ContentReaders\Int32Reader.cs" />
    <Compile Include="Content\ContentReaders\SingleReader.cs" />
    <Compile Include="Content\ContentReaders\Int16Reader.cs" />
    <Compile Include="Content\ContentReaders\Int64Reader.cs" />
    <Compile Include="Content\ContentReaders\TimeSpanReader.cs" />
    <Compile Include="Content\ContentReaders\ColorReader.cs" />
    <Compile Include="Color.cs" />
    <Compile Include="Content\ContentReaders\DictionaryReader.cs" />
    <Compile Include="Content\ContentReaders\DoubleReader.cs" />
    <Compile Include="Content\ContentReaders\EnumReader.cs" />
    <Compile Include="Graphics\DxtUtil.cs" />
    <Compile Include="Graphics\Vertices\VertexPositionColorTexture.cs" />
    <Compile Include="Graphics\RenderTargetBinding.cs" />
    <Compile Include="Content\ContentReaders\BooleanReader.cs" />
    <Compile Include="Content\ContentReaders\ArrayReader.cs" />
    <Compile Include="Content\ContentReaders\NullableReader.cs" />
    <Compile Include="Content\ContentReaders\UInt16Reader.cs" />
    <Compile Include="Content\ContentReaders\UInt32Reader.cs" />
    <Compile Include="Content\ContentReaders\UInt64Reader.cs" />
    <Compile Include="Graphics\Effect\EffectParameterClass.cs" />
    <Compile Include="Graphics\Effect\EffectParameterType.cs" />
    <Compile Include="Audio\AudioEngine.cs" />
    <Compile Include="Audio\AudioStopOptions.cs" />
    <Compile Include="Audio\Cue.cs" />
    <Compile Include="Audio\SoundBank.cs" />
    <Compile Include="Audio\WaveBank.cs" />
    <Compile Include="Net\CommandEvent.cs" />
    <Compile Include="Net\CommandEventType.cs" />
    <Compile Include="Net\CommandGamerJoined.cs" />
    <Compile Include="Net\CommandSessionStateChange.cs" />
    <Compile Include="Net\GamerStates.cs" />
    <Compile Include="Net\CommandSendData.cs" />
    <Compile Include="Net\ICommand.cs" />
    <Compile Include="Net\CommandReceiveData.cs" />
    <Compile Include="Net\NetworkMessageType.cs" />
    <Compile Include="Net\MonoGamerPeer.cs" />
    <Compile Include="Net\CommandGamerStateChange.cs" />
    <Compile Include="Net\CommandGamerLeft.cs" />
    <Compile Include="MacOS\TitleContainer.cs" />
    <Compile Include="MacOS\GamerServices\MonoGameGamerServicesHelper.cs" />
    <Compile Include="MacOS\GamerServices\SigninController.cs" />
    <Compile Include="MacOS\GamerServices\MonoGameLocalGamerProfile.cs" />
    <Compile Include="Audio\NoAudioHardwareException.cs" />
    <Compile Include="Content\ContentReaders\PointReader.cs" />
    <Compile Include="Content\ContentReaders\Vector2Reader.cs" />
    <Compile Include="MacOS\Storage\StorageDeviceHelper.cs" />
    <Compile Include="Graphics\Effect\EffectHelpers.cs" />
    <Compile Include="Content\LzxDecoder.cs" />
    <Compile Include="Content\ContentManager.cs" />
    <Compile Include="MacOS\Media\VideoPlayer.cs" />
    <Compile Include="MacOS\MacGameNSWindow.cs" />
    <Compile Include="Content\ContentReaders\CurveReader.cs" />
    <Compile Include="Input\GamePadDeadZone.cs" />
    <Compile Include="Input\GamePadType.cs" />
    <Compile Include="Graphics\Vertices\VertexElementColor.cs" />
    <Compile Include="Graphics\Vertices\IndexElementSize.cs" />
    <Compile Include="Graphics\Vertices\IndexBuffer.cs" />
    <Compile Include="Graphics\Vertices\VertexBuffer.cs" />
    <Compile Include="Audio\XactSound.cs" />
    <Compile Include="Audio\XactClip.cs" />
    <Compile Include="Game.cs" />
    <Compile Include="GamePlatform.cs" />
    <Compile Include="MacOS\MacGamePlatform.cs" />
    <Compile Include="Graphics\Effect\SpriteEffect.cs" />
    <Compile Include="Content\ContentReaders\EffectReader.cs" />
    <Compile Include="Graphics\Effect\EffectAnnotation.cs" />
    <Compile Include="Graphics\Effect\EffectAnnotationCollection.cs" />
    <Compile Include="Graphics\Effect\DXShader.cs" />
    <Compile Include="Graphics\Effect\DXEffectObject.cs" />
    <Compile Include="Graphics\Effect\MojoShader.cs" />
    <Compile Include="Graphics\Effect\SpriteEffectCode.cs" />
    <Compile Include="Graphics\Effect\DXExpression.cs" />
    <Compile Include="Graphics\Effect\BasicEffect.cs" />
    <Compile Include="Graphics\Effect\BasicEffectCode.cs" />
    <Compile Include="Graphics\Effect\DXPreshader.cs" />
    <Compile Include="Graphics\Effect\DXHelper.cs" />
    <Compile Include="GamerServices\GuideAlreadyVisibleException.cs" />
    <Compile Include="GamerServices\GamerServicesDispatcher.cs" />
    <Compile Include="Audio\AudioCategory.cs" />
    <Compile Include="Graphics\Effect\Effect.cs" />
    <Compile Include="Graphics\Effect\EffectParameter.cs" />
    <Compile Include="Graphics\Effect\AlphaTestEffect.cs" />
    <Compile Include="Graphics\Effect\AlphaTestEffectCode.cs" />
    <Compile Include="Graphics\Effect\GLSLOptimizer.cs" />
    <Compile Include="Graphics\ESTexture2D.cs" />
    <Compile Include="Graphics\GraphicsAdapter.cs" />
    <Compile Include="Graphics\ESImage.cs" />
    <Compile Include="Graphics\PresentationParameters.cs" />
    <Compile Include="Graphics\SpriteBatcher.cs" />
    <Compile Include="Content\ContentReaders\Texture2DReader.cs" />
    <Compile Include="Graphics\SpriteBatch.cs" />
    <Compile Include="Graphics\GraphicsDevice.cs" />
    <Compile Include="MacOS\Audio\OALSoundBuffer.cs" />
    <Compile Include="MacOS\Audio\OpenALSoundController.cs" />
    <Compile Include="MacOS\Audio\OpenALSupport.cs" />
    <Compile Include="MacOS\Audio\SoundEffect.cs" />
    <Compile Include="MacOS\Audio\SoundEffectInstance.cs" />
<<<<<<< HEAD
    <Compile Include="PrimaryThreadLoader.cs" />
    <Compile Include="Graphics\States\GLStateManager.cs" />
    <Compile Include="Graphics\Effect\EffectPass.cs" />
    <Compile Include="Graphics\GraphicsExtensions.cs" />
    <Compile Include="Graphics\Vertices\VertexBuffer.cs" />
=======
    <Compile Include="MacOS\MacGamePlatform+Synchronous.cs" />
>>>>>>> 07a95d3d
  </ItemGroup>
  <ItemGroup>
    <Folder Include="MacOS\" />
    <Folder Include="Graphics\" />
    <Folder Include="Graphics\Vertices\" />
    <Folder Include="MacOS\Graphics\" />
    <Folder Include="MacOS\Graphics\Vertices\" />
    <Folder Include="Content\ContentReaders\" />
    <Folder Include="GamerServices\" />
    <Folder Include="MacOS\Audio\" />
    <Folder Include="Media\" />
    <Folder Include="MacOS\Media\" />
    <Folder Include="MacOS\Input\" />
    <Folder Include="MacOS\GamerServices\" />
    <Folder Include="MacOS\Storage\" />
  </ItemGroup>
  <ItemGroup>
    <None Include="libmojoshader.dylib">
      <CopyToOutputDirectory>PreserveNewest</CopyToOutputDirectory>
    </None>
    <None Include="MonoGame.Framework.MacOS.dll.config">
      <CopyToOutputDirectory>PreserveNewest</CopyToOutputDirectory>
    </None>
    <None Include="libmesaglsl2.dylib">
      <CopyToOutputDirectory>PreserveNewest</CopyToOutputDirectory>
    </None>
  </ItemGroup>
  <ItemGroup>
    <ProjectReference Include="..\ThirdParty\Lidgren.Network\Lidgren.Network.MacOS.csproj">
      <Project>{AE483C29-042E-4226-BA52-D247CE7676DA}</Project>
      <Name>Lidgren.Network.MacOS</Name>
    </ProjectReference>
  </ItemGroup>
</Project><|MERGE_RESOLUTION|>--- conflicted
+++ resolved
@@ -160,11 +160,6 @@
     <Compile Include="Graphics\MultiSampleType.cs" />
     <Compile Include="Graphics\SwapEffect.cs" />
     <Compile Include="Graphics\RenderTargetUsage.cs" />
-<<<<<<< HEAD
-=======
-    <Compile Include="MacOS\Graphics\ESImage.cs" />
-    <Compile Include="MacOS\Graphics\ESTexture2D.cs" />
->>>>>>> 07a95d3d
     <Compile Include="Graphics\TextureUsage.cs" />
     <Compile Include="Graphics\SetDataOptions.cs" />
     <Compile Include="MacOS\Graphics\SpriteFont.cs" />
@@ -224,13 +219,6 @@
     <Compile Include="Graphics\Vertices\VertexPositionColor.cs" />
     <Compile Include="Graphics\Vertices\VertexPositionNormalTexture.cs" />
     <Compile Include="Graphics\Vertices\VertexPositionTexture.cs" />
-<<<<<<< HEAD
-    <Compile Include="MacOS\Graphics\Vertices\IndexBuffer.cs" />
-=======
-    <Compile Include="MacOS\Graphics\GraphicsExtensions.cs" />
-    <Compile Include="MacOS\Graphics\States\GLStateManager.cs" />
-    <Compile Include="MacOS\Graphics\Effect\EffectPass.cs" />
->>>>>>> 07a95d3d
     <Compile Include="MacOS\Graphics\Vertices\VertexDeclaration.cs" />
     <Compile Include="MacOS\GameWindow.cs" />
     <Compile Include="PreparingDeviceSettingsEventArgs.cs" />
@@ -372,15 +360,11 @@
     <Compile Include="MacOS\Audio\OpenALSupport.cs" />
     <Compile Include="MacOS\Audio\SoundEffect.cs" />
     <Compile Include="MacOS\Audio\SoundEffectInstance.cs" />
-<<<<<<< HEAD
     <Compile Include="PrimaryThreadLoader.cs" />
     <Compile Include="Graphics\States\GLStateManager.cs" />
     <Compile Include="Graphics\Effect\EffectPass.cs" />
     <Compile Include="Graphics\GraphicsExtensions.cs" />
-    <Compile Include="Graphics\Vertices\VertexBuffer.cs" />
-=======
     <Compile Include="MacOS\MacGamePlatform+Synchronous.cs" />
->>>>>>> 07a95d3d
   </ItemGroup>
   <ItemGroup>
     <Folder Include="MacOS\" />
