--- conflicted
+++ resolved
@@ -1,206 +1,203 @@
-// #region License
-// /*
-// Microsoft Public License (Ms-PL)
-// MonoGame - Copyright © 2009 The MonoGame Team
-// 
-// All rights reserved.
-// 
-// This license governs use of the accompanying software. If you use the software, you accept this license. If you do not
-// accept the license, do not use the software.
-// 
-// 1. Definitions
-// The terms "reproduce," "reproduction," "derivative works," and "distribution" have the same meaning here as under 
-// U.S. copyright law.
-// 
-// A "contribution" is the original software, or any additions or changes to the software.
-// A "contributor" is any person that distributes its contribution under this license.
-// "Licensed patents" are a contributor's patent claims that read directly on its contribution.
-// 
-// 2. Grant of Rights
-// (A) Copyright Grant- Subject to the terms of this license, including the license conditions and limitations in section 3, 
-// each contributor grants you a non-exclusive, worldwide, royalty-free copyright license to reproduce its contribution, prepare derivative works of its contribution, and distribute its contribution or any derivative works that you create.
-// (B) Patent Grant- Subject to the terms of this license, including the license conditions and limitations in section 3, 
-// each contributor grants you a non-exclusive, worldwide, royalty-free license under its licensed patents to make, have made, use, sell, offer for sale, import, and/or otherwise dispose of its contribution in the software or derivative works of the contribution in the software.
-// 
-// 3. Conditions and Limitations
-// (A) No Trademark License- This license does not grant you rights to use any contributors' name, logo, or trademarks.
-// (B) If you bring a patent claim against any contributor over patents that you claim are infringed by the software, 
-// your patent license from such contributor to the software ends automatically.
-// (C) If you distribute any portion of the software, you must retain all copyright, patent, trademark, and attribution 
-// notices that are present in the software.
-// (D) If you distribute any portion of the software in source code form, you may do so only under this license by including 
-// a complete copy of this license with your distribution. If you distribute any portion of the software in compiled or object 
-// code form, you may only do so under a license that complies with this license.
-// (E) The software is licensed "as-is." You bear the risk of using it. The contributors give no express warranties, guarantees
-// or conditions. You may have additional consumer rights under your local laws which this license cannot change. To the extent
-// permitted under your local laws, the contributors exclude the implied warranties of merchantability, fitness for a particular
-// purpose and non-infringement.
-// */
-// #endregion License
-// 
-using System;
-using System.Runtime.InteropServices;
-using System.Collections.Generic;
-using OpenTK.Graphics.OpenGL;
-using Microsoft.Xna.Framework;
-
-namespace Microsoft.Xna.Framework.Graphics
-{
-	internal class SpriteBatcher
-	{
-		List<SpriteBatchItem> _batchItemList;
-		Queue<SpriteBatchItem> _freeBatchItemQueue;
-		VertexPosition2ColorTexture[] _vertexArray;		
-		
-		ushort[] _index;
-		GCHandle _vertexHandle;
-		GCHandle _indexHandle;
-		
-		public SpriteBatcher ()
-		{
-			_batchItemList = new List<SpriteBatchItem>(256);
-			_freeBatchItemQueue = new Queue<SpriteBatchItem>(256);
-			
-			_vertexArray = new VertexPosition2ColorTexture[4*256];
-			_index = new ushort[6*256];
-			_vertexHandle = GCHandle.Alloc(_vertexArray,GCHandleType.Pinned);
-			_indexHandle = GCHandle.Alloc(_index,GCHandleType.Pinned);
-			
-			for ( int i = 0; i < 256; i++ )
-			{
-				_index[i*6+0] = (ushort)(i*4);
-				_index[i*6+1] = (ushort)(i*4+1);
-				_index[i*6+2] = (ushort)(i*4+2);
-				_index[i*6+3] = (ushort)(i*4+1);
-				_index[i*6+4] = (ushort)(i*4+3);
-				_index[i*6+5] = (ushort)(i*4+2);
-			}
-		}
-		public SpriteBatchItem CreateBatchItem()
-		{
-			SpriteBatchItem item;
-			if ( _freeBatchItemQueue.Count > 0 )
-				item = _freeBatchItemQueue.Dequeue();
-			else
-				item = new SpriteBatchItem();
-			_batchItemList.Add(item);
-			return item;
-		}
-		int CompareTexture ( SpriteBatchItem a, SpriteBatchItem b )
-		{
-			return a.TextureID.CompareTo(b.TextureID);
-		}
-		int CompareDepth ( SpriteBatchItem a, SpriteBatchItem b )
-		{
-			return a.Depth.CompareTo(b.Depth);
-		}
-		int CompareReverseDepth ( SpriteBatchItem a, SpriteBatchItem b )
-		{
-			return b.Depth.CompareTo(a.Depth);
-		}
-		
-		public void DrawBatch ( SpriteSortMode sortMode, SamplerState samplerState )
-		{
-			// nothing to do
-			if ( _batchItemList.Count == 0 )
-				return;
-			
-			// sort the batch items
-			switch ( sortMode )
-			{
-			case SpriteSortMode.Texture :
-				_batchItemList.Sort( CompareTexture );
-				break;
-			case SpriteSortMode.FrontToBack :
-				_batchItemList.Sort ( CompareDepth );
-				break;
-			case SpriteSortMode.BackToFront :
-				_batchItemList.Sort ( CompareReverseDepth );
-				break;
-			}
-			
-			int size = sizeof(float)*4 + sizeof(uint);
-			
-			GL.VertexPointer(2, VertexPointerType.Float,size,_vertexHandle.AddrOfPinnedObject() );
-			GL.ColorPointer(4, ColorPointerType.UnsignedByte,size,(IntPtr)((UInt64)_vertexHandle.AddrOfPinnedObject()+sizeof(float)*2));
-			GL.TexCoordPointer(2, TexCoordPointerType.Float,size,(IntPtr)((UInt64)_vertexHandle.AddrOfPinnedObject()+sizeof(float)*2+sizeof(uint)) );			
-			
-			// setup the vertexArray array
-			int startIndex = 0;
-			int index = 0;
-			int texID = -1;
-
-			// make sure the vertexArray has enough space
-			if ( _batchItemList.Count*4 > _vertexArray.Length )
-				ExpandVertexArray( _batchItemList.Count );
-			
-			foreach ( SpriteBatchItem item in _batchItemList )
-			{
-				// if the texture changed, we need to flush and bind the new texture
-				if ( item.TextureID != texID )
-				{
-					FlushVertexArray( startIndex, index );
-					startIndex = index;
-					texID = item.TextureID;
-
-					GL.ActiveTexture(TextureUnit.Texture0);
-					GL.BindTexture ( TextureTarget.Texture2D, texID );
-
-<<<<<<< HEAD
-					samplerState.ApplyTo(TextureTarget.Texture2D);
-=======
-					samplerState.Activate();
->>>>>>> 92b51b08
-				}
-				// store the SpriteBatchItem data in our vertexArray
-				_vertexArray[index++] = item.vertexTL;
-				_vertexArray[index++] = item.vertexTR;
-				_vertexArray[index++] = item.vertexBL;
-				_vertexArray[index++] = item.vertexBR;
-				
-				_freeBatchItemQueue.Enqueue ( item );				
-			}
-			// flush the remaining vertexArray data
-			FlushVertexArray(startIndex, index);
-			_batchItemList.Clear();
-		}
-		
-		void ExpandVertexArray( int batchSize )
-		{
-			// increase the size of the vertexArray
-			int newCount = _vertexArray.Length / 4;
-			
-			while ( batchSize*4 > newCount )
-				newCount += 128;
-			
-			_vertexHandle.Free();
-			_indexHandle.Free();
-			
-			_vertexArray = new VertexPosition2ColorTexture[4*newCount];
-			_index = new ushort[6*newCount];
-			_vertexHandle = GCHandle.Alloc(_vertexArray,GCHandleType.Pinned);
-			_indexHandle = GCHandle.Alloc(_index,GCHandleType.Pinned);
-			
-			for ( int i = 0; i < newCount; i++ )
-			{
-				_index[i*6+0] = (ushort)(i*4);
-				_index[i*6+1] = (ushort)(i*4+1);
-				_index[i*6+2] = (ushort)(i*4+2);
-				_index[i*6+3] = (ushort)(i*4+1);
-				_index[i*6+4] = (ushort)(i*4+3);
-				_index[i*6+5] = (ushort)(i*4+2);
-			}
-		}
-		
-		void FlushVertexArray ( int start, int end )
-		{			
-			// draw stuff
-			if ( start != end )
-			{			
-				// TODO debug incorrect drawning
-				GL.DrawElements ( BeginMode.Triangles, (end-start)/2*3, DrawElementsType.UnsignedShort,
-				                 (IntPtr)((UInt64)_indexHandle.AddrOfPinnedObject()+(UInt64)(start/2*3*sizeof(short))) );
-			}
-		}
-	}
-}
+// #region License
+// /*
+// Microsoft Public License (Ms-PL)
+// MonoGame - Copyright © 2009 The MonoGame Team
+// 
+// All rights reserved.
+// 
+// This license governs use of the accompanying software. If you use the software, you accept this license. If you do not
+// accept the license, do not use the software.
+// 
+// 1. Definitions
+// The terms "reproduce," "reproduction," "derivative works," and "distribution" have the same meaning here as under 
+// U.S. copyright law.
+// 
+// A "contribution" is the original software, or any additions or changes to the software.
+// A "contributor" is any person that distributes its contribution under this license.
+// "Licensed patents" are a contributor's patent claims that read directly on its contribution.
+// 
+// 2. Grant of Rights
+// (A) Copyright Grant- Subject to the terms of this license, including the license conditions and limitations in section 3, 
+// each contributor grants you a non-exclusive, worldwide, royalty-free copyright license to reproduce its contribution, prepare derivative works of its contribution, and distribute its contribution or any derivative works that you create.
+// (B) Patent Grant- Subject to the terms of this license, including the license conditions and limitations in section 3, 
+// each contributor grants you a non-exclusive, worldwide, royalty-free license under its licensed patents to make, have made, use, sell, offer for sale, import, and/or otherwise dispose of its contribution in the software or derivative works of the contribution in the software.
+// 
+// 3. Conditions and Limitations
+// (A) No Trademark License- This license does not grant you rights to use any contributors' name, logo, or trademarks.
+// (B) If you bring a patent claim against any contributor over patents that you claim are infringed by the software, 
+// your patent license from such contributor to the software ends automatically.
+// (C) If you distribute any portion of the software, you must retain all copyright, patent, trademark, and attribution 
+// notices that are present in the software.
+// (D) If you distribute any portion of the software in source code form, you may do so only under this license by including 
+// a complete copy of this license with your distribution. If you distribute any portion of the software in compiled or object 
+// code form, you may only do so under a license that complies with this license.
+// (E) The software is licensed "as-is." You bear the risk of using it. The contributors give no express warranties, guarantees
+// or conditions. You may have additional consumer rights under your local laws which this license cannot change. To the extent
+// permitted under your local laws, the contributors exclude the implied warranties of merchantability, fitness for a particular
+// purpose and non-infringement.
+// */
+// #endregion License
+// 
+using System;
+using System.Runtime.InteropServices;
+using System.Collections.Generic;
+using OpenTK.Graphics.OpenGL;
+using Microsoft.Xna.Framework;
+
+namespace Microsoft.Xna.Framework.Graphics
+{
+	internal class SpriteBatcher
+	{
+		List<SpriteBatchItem> _batchItemList;
+		Queue<SpriteBatchItem> _freeBatchItemQueue;
+		VertexPosition2ColorTexture[] _vertexArray;		
+		
+		ushort[] _index;
+		GCHandle _vertexHandle;
+		GCHandle _indexHandle;
+		
+		public SpriteBatcher ()
+		{
+			_batchItemList = new List<SpriteBatchItem>(256);
+			_freeBatchItemQueue = new Queue<SpriteBatchItem>(256);
+			
+			_vertexArray = new VertexPosition2ColorTexture[4*256];
+			_index = new ushort[6*256];
+			_vertexHandle = GCHandle.Alloc(_vertexArray,GCHandleType.Pinned);
+			_indexHandle = GCHandle.Alloc(_index,GCHandleType.Pinned);
+			
+			for ( int i = 0; i < 256; i++ )
+			{
+				_index[i*6+0] = (ushort)(i*4);
+				_index[i*6+1] = (ushort)(i*4+1);
+				_index[i*6+2] = (ushort)(i*4+2);
+				_index[i*6+3] = (ushort)(i*4+1);
+				_index[i*6+4] = (ushort)(i*4+3);
+				_index[i*6+5] = (ushort)(i*4+2);
+			}
+		}
+		public SpriteBatchItem CreateBatchItem()
+		{
+			SpriteBatchItem item;
+			if ( _freeBatchItemQueue.Count > 0 )
+				item = _freeBatchItemQueue.Dequeue();
+			else
+				item = new SpriteBatchItem();
+			_batchItemList.Add(item);
+			return item;
+		}
+		int CompareTexture ( SpriteBatchItem a, SpriteBatchItem b )
+		{
+			return a.TextureID.CompareTo(b.TextureID);
+		}
+		int CompareDepth ( SpriteBatchItem a, SpriteBatchItem b )
+		{
+			return a.Depth.CompareTo(b.Depth);
+		}
+		int CompareReverseDepth ( SpriteBatchItem a, SpriteBatchItem b )
+		{
+			return b.Depth.CompareTo(a.Depth);
+		}
+		
+		public void DrawBatch ( SpriteSortMode sortMode, SamplerState samplerState )
+		{
+			// nothing to do
+			if ( _batchItemList.Count == 0 )
+				return;
+			
+			// sort the batch items
+			switch ( sortMode )
+			{
+			case SpriteSortMode.Texture :
+				_batchItemList.Sort( CompareTexture );
+				break;
+			case SpriteSortMode.FrontToBack :
+				_batchItemList.Sort ( CompareDepth );
+				break;
+			case SpriteSortMode.BackToFront :
+				_batchItemList.Sort ( CompareReverseDepth );
+				break;
+			}
+			
+			int size = sizeof(float)*4 + sizeof(uint);
+			
+			GL.VertexPointer(2, VertexPointerType.Float,size,_vertexHandle.AddrOfPinnedObject() );
+			GL.ColorPointer(4, ColorPointerType.UnsignedByte,size,(IntPtr)((UInt64)_vertexHandle.AddrOfPinnedObject()+sizeof(float)*2));
+			GL.TexCoordPointer(2, TexCoordPointerType.Float,size,(IntPtr)((UInt64)_vertexHandle.AddrOfPinnedObject()+sizeof(float)*2+sizeof(uint)) );			
+			
+			// setup the vertexArray array
+			int startIndex = 0;
+			int index = 0;
+			int texID = -1;
+
+			// make sure the vertexArray has enough space
+			if ( _batchItemList.Count*4 > _vertexArray.Length )
+				ExpandVertexArray( _batchItemList.Count );
+			
+			foreach ( SpriteBatchItem item in _batchItemList )
+			{
+				// if the texture changed, we need to flush and bind the new texture
+				if ( item.TextureID != texID )
+				{
+					FlushVertexArray( startIndex, index );
+					startIndex = index;
+					texID = item.TextureID;
+
+					GL.ActiveTexture(TextureUnit.Texture0);
+					GL.BindTexture ( TextureTarget.Texture2D, texID );
+
+					samplerState.ApplyTo(TextureTarget.Texture2D);
+				}
+				// store the SpriteBatchItem data in our vertexArray
+				_vertexArray[index++] = item.vertexTL;
+				_vertexArray[index++] = item.vertexTR;
+				_vertexArray[index++] = item.vertexBL;
+				_vertexArray[index++] = item.vertexBR;
+				
+				_freeBatchItemQueue.Enqueue ( item );				
+			}
+			// flush the remaining vertexArray data
+			FlushVertexArray(startIndex, index);
+			_batchItemList.Clear();
+		}
+		
+		void ExpandVertexArray( int batchSize )
+		{
+			// increase the size of the vertexArray
+			int newCount = _vertexArray.Length / 4;
+			
+			while ( batchSize*4 > newCount )
+				newCount += 128;
+			
+			_vertexHandle.Free();
+			_indexHandle.Free();
+			
+			_vertexArray = new VertexPosition2ColorTexture[4*newCount];
+			_index = new ushort[6*newCount];
+			_vertexHandle = GCHandle.Alloc(_vertexArray,GCHandleType.Pinned);
+			_indexHandle = GCHandle.Alloc(_index,GCHandleType.Pinned);
+			
+			for ( int i = 0; i < newCount; i++ )
+			{
+				_index[i*6+0] = (ushort)(i*4);
+				_index[i*6+1] = (ushort)(i*4+1);
+				_index[i*6+2] = (ushort)(i*4+2);
+				_index[i*6+3] = (ushort)(i*4+1);
+				_index[i*6+4] = (ushort)(i*4+3);
+				_index[i*6+5] = (ushort)(i*4+2);
+			}
+		}
+		
+		void FlushVertexArray ( int start, int end )
+		{			
+			// draw stuff
+			if ( start != end )
+			{			
+				// TODO debug incorrect drawning
+				GL.DrawElements ( BeginMode.Triangles, (end-start)/2*3, DrawElementsType.UnsignedShort,
+				                 (IntPtr)((UInt64)_indexHandle.AddrOfPinnedObject()+(UInt64)(start/2*3*sizeof(short))) );
+			}
+		}
+	}
+}
+