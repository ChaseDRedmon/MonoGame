<<<<<<< HEAD
﻿using System;
using System.Collections.Generic;
using System.Linq;
using System.Text;

#if MONOMAC
using MonoMac.OpenGL;
#elif WINDOWS
using OpenTK.Graphics.OpenGL;
#else
using OpenTK.Graphics.ES20;

#if IPHONE || ANDROID
using ShaderType = OpenTK.Graphics.ES20.All;
using ProgramParameter = OpenTK.Graphics.ES20.All;
#endif
#endif

namespace Microsoft.Xna.Framework.Graphics
{
    public class EffectPass
    {
        EffectTechnique _technique = null;
		GraphicsDevice _graphicsDevice;
		
		string name;
		int shaderProgram = 0;
		DXEffectObject.d3dx_state[] states;
		DXShader pixelShader;
		DXShader vertexShader;
		
		bool setBlendState = false;
		BlendState blendState;
		bool setDepthStencilState = false;
		DepthStencilState depthStencilState;
		bool setRasterizerState = false;
		RasterizerState rasterizerState;

		static float[] posFixup = new float[4];

		static string passthroughVertexShaderSrc = @"
				uniform mat4 transformMatrix;
				uniform vec4 posFixup;

				attribute vec4 aPosition;
				attribute vec4 aTexCoord;
				attribute vec4 aColor;

				varying vec4 vTexCoord0;
				varying vec4 vFrontColor;
				void main() {
					vTexCoord0.xy = aTexCoord.xy;
					vFrontColor = aColor;

					gl_Position = transformMatrix * aPosition;

					gl_Position.y = gl_Position.y * posFixup.y;
					gl_Position.xy += posFixup.zw * gl_Position.ww;
				}";
		internal static int? passthroughVertexShader;

		bool passthroughVertexShaderAttached = false;
		
		public EffectPass(EffectTechnique technique, DXEffectObject.d3dx_pass pass)
        {
            _technique = technique;
			_graphicsDevice = _technique._effect.GraphicsDevice;
			
			name = pass.name;
			states = pass.states;
			
			blendState = new BlendState();
			depthStencilState = new DepthStencilState();
			rasterizerState = new RasterizerState();
			
			Console.WriteLine (technique.Name);
			
			shaderProgram = GL.CreateProgram ();
			
			// Set the parameters
			//is this nesesary, or just for VR?
			/*GL.ProgramParameter (shaderProgram,
				AssemblyProgramParameterArb.GeometryInputType,(int)All.Lines);
			GL.ProgramParameter (shaderProgram,
				AssemblyProgramParameterArb.GeometryOutputType, (int)All.Line);*/
			
			// Set the max vertices
			/*int maxVertices;
			GL.GetInteger (GetPName.MaxGeometryOutputVertices, out maxVertices);
			GL.ProgramParameter (shaderProgram,
				AssemblyProgramParameterArb.GeometryVerticesOut, maxVertices);*/
			
			bool needPixelShader = false;
			bool needVertexShader = false;
			foreach ( DXEffectObject.d3dx_state state in states) {
				if (state.operation.class_ == DXEffectObject.STATE_CLASS.PIXELSHADER) {
					needPixelShader = true;
					if (state.type == DXEffectObject.STATE_TYPE.CONSTANT) {
						pixelShader = (DXShader)state.parameter.data;
						GL.AttachShader (shaderProgram, pixelShader.shader);
					}
				} else if (state.operation.class_ == DXEffectObject.STATE_CLASS.VERTEXSHADER) {
					needVertexShader = true;
					if (state.type == DXEffectObject.STATE_TYPE.CONSTANT) {
						vertexShader = (DXShader)state.parameter.data;
						GL.AttachShader (shaderProgram, vertexShader.shader);
					}
				} else if (state.operation.class_ == DXEffectObject.STATE_CLASS.RENDERSTATE) {
					if (state.type != DXEffectObject.STATE_TYPE.CONSTANT) {
						throw new NotImplementedException();
					}
					switch (state.operation.op) {
					case (uint)DXEffectObject.D3DRENDERSTATETYPE.STENCILENABLE:
						depthStencilState.StencilEnable = (bool)state.parameter.data;
						setDepthStencilState = true;
						break;
					case (uint)DXEffectObject.D3DRENDERSTATETYPE.SCISSORTESTENABLE:
						rasterizerState.ScissorTestEnable = (bool)state.parameter.data;
						setRasterizerState = true;
						break;
					case (uint)DXEffectObject.D3DRENDERSTATETYPE.BLENDOP:
						blendState.ColorBlendFunction = (BlendFunction)state.parameter.data;
						setBlendState = true;
						break;
					case (uint)DXEffectObject.D3DRENDERSTATETYPE.SRCBLEND:
						blendState.ColorSourceBlend = (Blend)state.parameter.data;
						setBlendState = true;
						break;
					case (uint)DXEffectObject.D3DRENDERSTATETYPE.DESTBLEND:
						blendState.ColorDestinationBlend = (Blend)state.parameter.data;
						setBlendState = true;
						break;
					case (uint)DXEffectObject.D3DRENDERSTATETYPE.ALPHABLENDENABLE:
						break; //not sure what to do
					case (uint)DXEffectObject.D3DRENDERSTATETYPE.CULLMODE:
						rasterizerState.CullMode = (CullMode)state.parameter.data;
						setRasterizerState = true;
						break;
					case (uint)DXEffectObject.D3DRENDERSTATETYPE.COLORWRITEENABLE:
						blendState.ColorWriteChannels = (ColorWriteChannels)state.parameter.data;
						setBlendState = true;
						break;
					case (uint)DXEffectObject.D3DRENDERSTATETYPE.STENCILFUNC:
						depthStencilState.StencilFunction = (CompareFunction)state.parameter.data;
						setDepthStencilState = true;
						break;
					case (uint)DXEffectObject.D3DRENDERSTATETYPE.STENCILPASS:
						depthStencilState.StencilPass = (StencilOperation)state.parameter.data;
						setDepthStencilState = true;
						break;
					case (uint)DXEffectObject.D3DRENDERSTATETYPE.STENCILFAIL:
						depthStencilState.StencilFail = (StencilOperation)state.parameter.data;
						setDepthStencilState = true;
						break;
					case (uint)DXEffectObject.D3DRENDERSTATETYPE.STENCILREF:
						depthStencilState.ReferenceStencil = (int)state.parameter.data;
						setDepthStencilState = true;
						break;
					default:
						throw new NotImplementedException();
					}
				} else {
					throw new NotImplementedException();
				}
			}
			
			//If we have what we need, link now
			if ( (needPixelShader == (pixelShader != null)) &&
				 (needVertexShader == (vertexShader != null))) {
				Link();
			}
			
        }

		private void Link ()
		{
			if (vertexShader == null && !passthroughVertexShaderAttached) {
				if (!passthroughVertexShader.HasValue) {
					int shader = GL.CreateShader(ShaderType.VertexShader);
#if IPHONE || ANDROID
					GL.ShaderSource (shader, 1,
					                new string[]{passthroughVertexShaderSrc}, (int[])null);
#else
					GL.ShaderSource(shader, passthroughVertexShaderSrc);
#endif

					GL.CompileShader(shader);

					passthroughVertexShader = shader;
				}

				GL.AttachShader(shaderProgram, passthroughVertexShader.Value);
#if !ES11
				GL.BindAttribLocation(shaderProgram, GraphicsDevice.attributePosition, "aPosition");
				GL.BindAttribLocation(shaderProgram, GraphicsDevice.attributeTexCoord, "aTexCoord");
				GL.BindAttribLocation(shaderProgram, GraphicsDevice.attributeColor, "aColor");
#endif

				passthroughVertexShaderAttached = true;
			} else if (vertexShader != null && passthroughVertexShaderAttached) {
				GL.DetachShader(shaderProgram, passthroughVertexShader.Value);
				passthroughVertexShaderAttached = false;
			}

			if (vertexShader != null) {
				vertexShader.OnLink(shaderProgram);
			}
			if (pixelShader != null) {
				pixelShader.OnLink (shaderProgram);
			}

			GL.LinkProgram (shaderProgram);

			int linked = 0;
#if IPHONE || ANDROID
			GL.GetProgram (shaderProgram, ProgramParameter.LinkStatus, ref linked);
#else
			GL.GetProgram (shaderProgram, ProgramParameter.LinkStatus, out linked);
#endif
			if (linked == 0) {
#if !IPHONE && !ANDROID
				string log = GL.GetProgramInfoLog(shaderProgram);
				Console.WriteLine (log);
#endif
				throw new InvalidOperationException("Unable to link effect program");
			}

		}
		
		public void Apply ()
		{
			_technique._effect.OnApply();
			//Console.WriteLine (_technique._effect.Name+" - "+_technique.Name+" - "+Name);
			bool relink = false;
			foreach ( DXEffectObject.d3dx_state state in states) {
				
				//constants handled on init
				if (state.type == DXEffectObject.STATE_TYPE.CONSTANT) continue;
				
				if (state.operation.class_ == DXEffectObject.STATE_CLASS.PIXELSHADER ||
					state.operation.class_ == DXEffectObject.STATE_CLASS.VERTEXSHADER) {
					
					DXShader shader;
					switch (state.type) {
					case DXEffectObject.STATE_TYPE.EXPRESSIONINDEX:
						shader = (DXShader) (((DXExpression)state.parameter.data)
							.Evaluate (_technique._effect.Parameters));
						break;
					case DXEffectObject.STATE_TYPE.PARAMETER:
						//should be easy, but haven't seen it
					default:
						throw new NotImplementedException();
					}
					
					if (shader.shaderType == ShaderType.FragmentShader) {
						if (shader != pixelShader) {
							if (pixelShader != null) {
								GL.DetachShader (shaderProgram, pixelShader.shader);
							}
							relink = true;
							pixelShader = shader;
							GL.AttachShader (shaderProgram, pixelShader.shader);
						}
					} else if (shader.shaderType == ShaderType.VertexShader) {
						if (shader != vertexShader) {
							if (vertexShader != null) {
								GL.DetachShader(shaderProgram, vertexShader.shader);
							}
							relink = true;
							vertexShader = shader;
							GL.AttachShader (shaderProgram, vertexShader.shader);
						}
					}
					
				}
				
			}
			
			if (relink) {
				Link ();
			}
			
			GL.UseProgram (shaderProgram);
			
			
			if (setRasterizerState) {
				_graphicsDevice.RasterizerState = rasterizerState;
			}
			if (setBlendState) {
				_graphicsDevice.BlendState = blendState;
			}
			if (setDepthStencilState) {
				_graphicsDevice.DepthStencilState = depthStencilState;
			}

			if (vertexShader != null) {
				vertexShader.Apply(shaderProgram,
				                  _technique._effect.Parameters,
				                  _graphicsDevice);
			} else {
				//passthrough shader is attached
				Viewport vp = _graphicsDevice.Viewport;
				Matrix projection = Matrix.CreateOrthographicOffCenter(0, vp.Width, vp.Height, 0, 0, 1);
				Matrix halfPixelOffset = Matrix.CreateTranslation(-0.5f, -0.5f, 0);
				Matrix transform = halfPixelOffset * projection;

				int uniform = GL.GetUniformLocation(shaderProgram, "transformMatrix");
				GL.UniformMatrix4(uniform, 1, false, Matrix.ToFloatArray(transform));
			}


			// Apply vertex shader fix:
			// The following two lines are appended to the end of vertex shaders
			// to account for rendering differences between OpenGL and DirectX:
			//
			// gl_Position.y = gl_Position.y * posFixup.y;
			// gl_Position.xy += posFixup.zw * gl_Position.ww;
			//
			// (the following paraphrased from wine, wined3d/state.c and wined3d/glsl_shader.c)
			//
			// - We need to flip along the y-axis in case of offscreen rendering.
			// - D3D coordinates refer to pixel centers while GL coordinates refer
			//   to pixel corners.
			// - D3D has a top-left filling convention. We need to maintain this
			//   even after the y-flip mentioned above.
			// In order to handle the last two points, we translate by
			// (63.0 / 128.0) / VPw and (63.0 / 128.0) / VPh. This is equivalent to
			// translating slightly less than half a pixel. We want the difference to
			// be large enough that it doesn't get lost due to rounding inside the
			// driver, but small enough to prevent it from interfering with any
			// anti-aliasing.
			//
			// OpenGL coordinates specify the center of the pixel while d3d coords specify
			// the corner. The offsets are stored in z and w in posFixup. posFixup.y contains
			// 1.0 or -1.0 to turn the rendering upside down for offscreen rendering. PosFixup.x
			// contains 1.0 to allow a mad.

			posFixup[0] = 1.0f;
			posFixup[1] = 1.0f;
			posFixup[2] = (63.0f / 64.0f) / _graphicsDevice.Viewport.Width;
			posFixup[3] = -(63.0f / 64.0f) / _graphicsDevice.Viewport.Height;
			//If we have a render target bound (rendering offscreen)
			if (_graphicsDevice.GetRenderTargets().Length > 0) {
				//flip vertically
				posFixup[1] *= -1.0f;
				posFixup[3] *= -1.0f;
			}
			int posFixupLoc = GL.GetUniformLocation(shaderProgram, "posFixup");
			GL.Uniform4 (posFixupLoc, 1, posFixup);

			

			if (pixelShader != null) {
				pixelShader.Apply(shaderProgram,
				                  _technique._effect.Parameters,
				                  _graphicsDevice);
			}

		}
		
		public string Name { get { return name; } }
		
    }
}
=======
﻿using System;
using System.Collections.Generic;
using System.Linq;
using System.Text;

#if MONOMAC
using MonoMac.OpenGL;
#elif WINDOWS
using OpenTK.Graphics.OpenGL;
#else
using OpenTK.Graphics.ES20;

#if IPHONE
using ShaderType = OpenTK.Graphics.ES20.All;
using ProgramParameter = OpenTK.Graphics.ES20.All;
#endif
#endif

namespace Microsoft.Xna.Framework.Graphics
{
    public class EffectPass
    {
        EffectTechnique _technique = null;
		GraphicsDevice _graphicsDevice;
		
		string name;
		int shaderProgram = 0;
		DXEffectObject.d3dx_state[] states;
		DXShader pixelShader;
		DXShader vertexShader;

		GLSLEffectObject.glsl_state[] glslStates;
		GLSLShader glslPixelShader;
		GLSLShader glslVertexShader;
		bool isGLSL = false;

		bool setBlendState = false;
		BlendState blendState;
		bool setDepthStencilState = false;
		DepthStencilState depthStencilState;
		bool setRasterizerState = false;
		RasterizerState rasterizerState;

		static float[] posFixup = new float[4];

		static string passthroughVertexShaderSrc = @"
				uniform mat4 transformMatrix;
				uniform vec4 posFixup;

				attribute vec4 aPosition;
				attribute vec4 aTexCoord;
				attribute vec4 aColor;

				varying vec4 vTexCoord0;
				varying vec4 vFrontColor;
				void main() {
					vTexCoord0.xy = aTexCoord.xy;
					vFrontColor = aColor;

					gl_Position = transformMatrix * aPosition;

					gl_Position.y = gl_Position.y * posFixup.y;
					gl_Position.xy += posFixup.zw * gl_Position.ww;
				}";
		internal static int? passthroughVertexShader;

		bool passthroughVertexShaderAttached = false;
		
		public EffectPass(EffectTechnique technique, DXEffectObject.d3dx_pass pass)
        {
            _technique = technique;
			_graphicsDevice = _technique._effect.GraphicsDevice;
			
			name = pass.name;
			states = pass.states;
			
			blendState = new BlendState();
			depthStencilState = new DepthStencilState();
			rasterizerState = new RasterizerState();
			
			Console.WriteLine (technique.Name);
			
			shaderProgram = GL.CreateProgram ();
			
			// Set the parameters
			//is this nesesary, or just for VR?
			/*GL.ProgramParameter (shaderProgram,
				AssemblyProgramParameterArb.GeometryInputType,(int)All.Lines);
			GL.ProgramParameter (shaderProgram,
				AssemblyProgramParameterArb.GeometryOutputType, (int)All.Line);*/
			
			// Set the max vertices
			/*int maxVertices;
			GL.GetInteger (GetPName.MaxGeometryOutputVertices, out maxVertices);
			GL.ProgramParameter (shaderProgram,
				AssemblyProgramParameterArb.GeometryVerticesOut, maxVertices);*/
			
			bool needPixelShader = false;
			bool needVertexShader = false;
			foreach ( DXEffectObject.d3dx_state state in states) {
				if (state.operation.class_ == DXEffectObject.STATE_CLASS.PIXELSHADER) {
					needPixelShader = true;
					if (state.type == DXEffectObject.STATE_TYPE.CONSTANT) {
						pixelShader = (DXShader)state.parameter.data;
						GL.AttachShader (shaderProgram, pixelShader.shader);
					}
				} else if (state.operation.class_ == DXEffectObject.STATE_CLASS.VERTEXSHADER) {
					needVertexShader = true;
					if (state.type == DXEffectObject.STATE_TYPE.CONSTANT) {
						vertexShader = (DXShader)state.parameter.data;
						GL.AttachShader (shaderProgram, vertexShader.shader);
					}
				} else if (state.operation.class_ == DXEffectObject.STATE_CLASS.RENDERSTATE) {
					if (state.type != DXEffectObject.STATE_TYPE.CONSTANT) {
						throw new NotImplementedException();
					}
					switch (state.operation.op) {
					case (uint)DXEffectObject.D3DRENDERSTATETYPE.STENCILENABLE:
						depthStencilState.StencilEnable = (bool)state.parameter.data;
						setDepthStencilState = true;
						break;
					case (uint)DXEffectObject.D3DRENDERSTATETYPE.SCISSORTESTENABLE:
						rasterizerState.ScissorTestEnable = (bool)state.parameter.data;
						setRasterizerState = true;
						break;
					case (uint)DXEffectObject.D3DRENDERSTATETYPE.BLENDOP:
						blendState.ColorBlendFunction = (BlendFunction)state.parameter.data;
						setBlendState = true;
						break;
					case (uint)DXEffectObject.D3DRENDERSTATETYPE.SRCBLEND:
						blendState.ColorSourceBlend = (Blend)state.parameter.data;
						setBlendState = true;
						break;
					case (uint)DXEffectObject.D3DRENDERSTATETYPE.DESTBLEND:
						blendState.ColorDestinationBlend = (Blend)state.parameter.data;
						setBlendState = true;
						break;
					case (uint)DXEffectObject.D3DRENDERSTATETYPE.ALPHABLENDENABLE:
						break; //not sure what to do
					case (uint)DXEffectObject.D3DRENDERSTATETYPE.CULLMODE:
						rasterizerState.CullMode = (CullMode)state.parameter.data;
						setRasterizerState = true;
						break;
					case (uint)DXEffectObject.D3DRENDERSTATETYPE.COLORWRITEENABLE:
						blendState.ColorWriteChannels = (ColorWriteChannels)state.parameter.data;
						setBlendState = true;
						break;
					case (uint)DXEffectObject.D3DRENDERSTATETYPE.STENCILFUNC:
						depthStencilState.StencilFunction = (CompareFunction)state.parameter.data;
						setDepthStencilState = true;
						break;
					case (uint)DXEffectObject.D3DRENDERSTATETYPE.STENCILPASS:
						depthStencilState.StencilPass = (StencilOperation)state.parameter.data;
						setDepthStencilState = true;
						break;
					case (uint)DXEffectObject.D3DRENDERSTATETYPE.STENCILFAIL:
						depthStencilState.StencilFail = (StencilOperation)state.parameter.data;
						setDepthStencilState = true;
						break;
					case (uint)DXEffectObject.D3DRENDERSTATETYPE.STENCILREF:
						depthStencilState.ReferenceStencil = (int)state.parameter.data;
						setDepthStencilState = true;
						break;
					default:
						throw new NotImplementedException();
					}
				} else {
					throw new NotImplementedException();
				}
			}
			
			//If we have what we need, link now
			if ( (needPixelShader == (pixelShader != null)) &&
				 (needVertexShader == (vertexShader != null))) {
				Link();
			}
			
        }

		public EffectPass(EffectTechnique technique, GLSLEffectObject.glslPass pass)
		{
			isGLSL = true;
			_technique = technique;
			_graphicsDevice = _technique._effect.GraphicsDevice;

			name = pass.name;
			glslStates = pass.states;

			blendState = new BlendState();
			depthStencilState = new DepthStencilState();
			rasterizerState = new RasterizerState();

			Console.WriteLine ("GLSL: " + technique.Name);

			shaderProgram = GL.CreateProgram ();

			// Set the parameters
			//is this nesesary, or just for VR?
			/*GL.ProgramParameter (shaderProgram,
				AssemblyProgramParameterArb.GeometryInputType,(int)All.Lines);
			GL.ProgramParameter (shaderProgram,
				AssemblyProgramParameterArb.GeometryOutputType, (int)All.Line);*/

			// Set the max vertices
			/*int maxVertices;
			GL.GetInteger (GetPName.MaxGeometryOutputVertices, out maxVertices);
			GL.ProgramParameter (shaderProgram,
				AssemblyProgramParameterArb.GeometryVerticesOut, maxVertices);*/

			bool needPixelShader = false;
			bool needVertexShader = false;
			foreach ( GLSLEffectObject.glsl_state state in glslStates) {
				if (state.operation.class_ == GLSLEffectObject.STATE_CLASS.PIXELSHADER) {
					needPixelShader = true;
					if (state.type == GLSLEffectObject.STATE_TYPE.CONSTANT) {
						glslPixelShader = ((GLSLEffectObject.ShaderProg)state.parameter.data).glslShaderObject;
						GL.AttachShader (shaderProgram, glslPixelShader.shader);
					}
				} else if (state.operation.class_ == GLSLEffectObject.STATE_CLASS.VERTEXSHADER) {
					needVertexShader = true;
					if (state.type == GLSLEffectObject.STATE_TYPE.CONSTANT) {
						glslVertexShader = ((GLSLEffectObject.ShaderProg)state.parameter.data).glslShaderObject;
						GL.AttachShader (shaderProgram, glslVertexShader.shader);
					}
				} else if (state.operation.class_ == GLSLEffectObject.STATE_CLASS.RENDERSTATE) {
					if (state.type != GLSLEffectObject.STATE_TYPE.CONSTANT) {
						throw new NotImplementedException();
					}
					switch (state.operation.op) {
					case (uint)GLSLEffectObject.GLSLRENDERSTATETYPE.STENCILENABLE:
						depthStencilState.StencilEnable = (bool)state.parameter.data;
						setDepthStencilState = true;
						break;
					case (uint)GLSLEffectObject.GLSLRENDERSTATETYPE.SCISSORTESTENABLE:
						rasterizerState.ScissorTestEnable = (bool)state.parameter.data;
						setRasterizerState = true;
						break;
					case (uint)GLSLEffectObject.GLSLRENDERSTATETYPE.BLENDOP:
						blendState.ColorBlendFunction = (BlendFunction)state.parameter.data;
						setBlendState = true;
						break;
					case (uint)GLSLEffectObject.GLSLRENDERSTATETYPE.SRCBLEND:
						blendState.ColorSourceBlend = (Blend)state.parameter.data;
						setBlendState = true;
						break;
					case (uint)GLSLEffectObject.GLSLRENDERSTATETYPE.DESTBLEND:
						blendState.ColorDestinationBlend = (Blend)state.parameter.data;
						setBlendState = true;
						break;
					case (uint)GLSLEffectObject.GLSLRENDERSTATETYPE.ALPHABLENDENABLE:
						break; //not sure what to do
					case (uint)GLSLEffectObject.GLSLRENDERSTATETYPE.CULLMODE:
						rasterizerState.CullMode = (CullMode)state.parameter.data;
						setRasterizerState = true;
						break;
					case (uint)GLSLEffectObject.GLSLRENDERSTATETYPE.COLORWRITEENABLE:
						blendState.ColorWriteChannels = (ColorWriteChannels)state.parameter.data;
						setBlendState = true;
						break;
					case (uint)GLSLEffectObject.GLSLRENDERSTATETYPE.STENCILFUNC:
						depthStencilState.StencilFunction = (CompareFunction)state.parameter.data;
						setDepthStencilState = true;
						break;
					case (uint)GLSLEffectObject.GLSLRENDERSTATETYPE.STENCILPASS:
						depthStencilState.StencilPass = (StencilOperation)state.parameter.data;
						setDepthStencilState = true;
						break;
					case (uint)GLSLEffectObject.GLSLRENDERSTATETYPE.STENCILFAIL:
						depthStencilState.StencilFail = (StencilOperation)state.parameter.data;
						setDepthStencilState = true;
						break;
					case (uint)GLSLEffectObject.GLSLRENDERSTATETYPE.STENCILREF:
						depthStencilState.ReferenceStencil = (int)state.parameter.data;
						setDepthStencilState = true;
						break;
					default:
						throw new NotImplementedException();
					}
				} else {
					throw new NotImplementedException();
				}
			}
			
			//If we have what we need, link now
			if ( (needPixelShader == (glslPixelShader != null)) &&
				 (needVertexShader == (glslVertexShader != null))) {
				glslLink();
			}

        }

		private void Link ()
		{
			if (vertexShader == null && !passthroughVertexShaderAttached) {
				if (!passthroughVertexShader.HasValue) {
					int shader = GL.CreateShader(ShaderType.VertexShader);
#if IPHONE
					GL.ShaderSource (shader, 1,
					                new string[]{passthroughVertexShaderSrc}, (int[])null);
#else
					GL.ShaderSource(shader, passthroughVertexShaderSrc);
#endif

					GL.CompileShader(shader);

					passthroughVertexShader = shader;
				}

				GL.AttachShader(shaderProgram, passthroughVertexShader.Value);
#if !ES11
				GL.BindAttribLocation(shaderProgram, GraphicsDevice.attributePosition, "aPosition");
				GL.BindAttribLocation(shaderProgram, GraphicsDevice.attributeTexCoord, "aTexCoord");
				GL.BindAttribLocation(shaderProgram, GraphicsDevice.attributeColor, "aColor");
#endif

				passthroughVertexShaderAttached = true;
			} else if (vertexShader != null && passthroughVertexShaderAttached) {
				GL.DetachShader(shaderProgram, passthroughVertexShader.Value);
				passthroughVertexShaderAttached = false;
			}

			if (vertexShader != null) {
				vertexShader.OnLink(shaderProgram);
			}
			if (pixelShader != null) {
				pixelShader.OnLink (shaderProgram);
			}

			GL.LinkProgram (shaderProgram);

			int linked = 0;
#if IPHONE
			GL.GetProgram (shaderProgram, ProgramParameter.LinkStatus, ref linked);
#else
			GL.GetProgram (shaderProgram, ProgramParameter.LinkStatus, out linked);
#endif
			if (linked == 0) {
#if !IPHONE
				string log = GL.GetProgramInfoLog(shaderProgram);
				Console.WriteLine (log);
#endif
				throw new InvalidOperationException("Unable to link effect program");
			}

		}
		
		public void Apply ()
		{
			_technique._effect.OnApply();

			if (isGLSL) {
				GLSLApply();
				return;
			}
			Console.WriteLine (_technique._effect.Name+" - "+_technique.Name+" - "+Name);
			bool relink = false;
			foreach ( DXEffectObject.d3dx_state state in states) {
				
				//constants handled on init
				if (state.type == DXEffectObject.STATE_TYPE.CONSTANT) continue;
				
				if (state.operation.class_ == DXEffectObject.STATE_CLASS.PIXELSHADER ||
					state.operation.class_ == DXEffectObject.STATE_CLASS.VERTEXSHADER) {
					
					DXShader shader;
					switch (state.type) {
					case DXEffectObject.STATE_TYPE.EXPRESSIONINDEX:
						shader = (DXShader) (((DXExpression)state.parameter.data)
							.Evaluate (_technique._effect.Parameters));
						break;
					case DXEffectObject.STATE_TYPE.PARAMETER:
						//should be easy, but haven't seen it
					default:
						throw new NotImplementedException();
					}
					
					if (shader.shaderType == ShaderType.FragmentShader) {
						if (shader != pixelShader) {
							if (pixelShader != null) {
								GL.DetachShader (shaderProgram, pixelShader.shader);
							}
							relink = true;
							pixelShader = shader;
							GL.AttachShader (shaderProgram, pixelShader.shader);
						}
					} else if (shader.shaderType == ShaderType.VertexShader) {
						if (shader != vertexShader) {
							if (vertexShader != null) {
								GL.DetachShader(shaderProgram, vertexShader.shader);
							}
							relink = true;
							vertexShader = shader;
							GL.AttachShader (shaderProgram, vertexShader.shader);
						}
					}
					
				}
				
			}
			
			if (relink) {
				Link ();
			}
			
			GL.UseProgram (shaderProgram);
			
			
			if (setRasterizerState) {
				_graphicsDevice.RasterizerState = rasterizerState;
			}
			if (setBlendState) {
				_graphicsDevice.BlendState = blendState;
			}
			if (setDepthStencilState) {
				_graphicsDevice.DepthStencilState = depthStencilState;
			}

			if (vertexShader != null) {
				vertexShader.Apply(shaderProgram,
				                  _technique._effect.Parameters,
				                  _graphicsDevice);
			} else {
				//passthrough shader is attached
				Viewport vp = _graphicsDevice.Viewport;
				Matrix projection = Matrix.CreateOrthographicOffCenter(0, vp.Width, vp.Height, 0, 0, 1);
				Matrix halfPixelOffset = Matrix.CreateTranslation(-0.5f, -0.5f, 0);
				Matrix transform = halfPixelOffset * projection;

				int uniform = GL.GetUniformLocation(shaderProgram, "transformMatrix");
				GL.UniformMatrix4(uniform, 1, false, Matrix.ToFloatArray(transform));
			}


			// Apply vertex shader fix:
			// The following two lines are appended to the end of vertex shaders
			// to account for rendering differences between OpenGL and DirectX:
			//
			// gl_Position.y = gl_Position.y * posFixup.y;
			// gl_Position.xy += posFixup.zw * gl_Position.ww;
			//
			// (the following paraphrased from wine, wined3d/state.c and wined3d/glsl_shader.c)
			//
			// - We need to flip along the y-axis in case of offscreen rendering.
			// - D3D coordinates refer to pixel centers while GL coordinates refer
			//   to pixel corners.
			// - D3D has a top-left filling convention. We need to maintain this
			//   even after the y-flip mentioned above.
			// In order to handle the last two points, we translate by
			// (63.0 / 128.0) / VPw and (63.0 / 128.0) / VPh. This is equivalent to
			// translating slightly less than half a pixel. We want the difference to
			// be large enough that it doesn't get lost due to rounding inside the
			// driver, but small enough to prevent it from interfering with any
			// anti-aliasing.
			//
			// OpenGL coordinates specify the center of the pixel while d3d coords specify
			// the corner. The offsets are stored in z and w in posFixup. posFixup.y contains
			// 1.0 or -1.0 to turn the rendering upside down for offscreen rendering. PosFixup.x
			// contains 1.0 to allow a mad.

			posFixup[0] = 1.0f;
			posFixup[1] = 1.0f;
			posFixup[2] = (63.0f / 64.0f) / _graphicsDevice.Viewport.Width;
			posFixup[3] = -(63.0f / 64.0f) / _graphicsDevice.Viewport.Height;
			//If we have a render target bound (rendering offscreen)
			if (_graphicsDevice.GetRenderTargets().Length > 0) {
				//flip vertically
				posFixup[1] *= -1.0f;
				posFixup[3] *= -1.0f;
			}
			int posFixupLoc = GL.GetUniformLocation(shaderProgram, "posFixup");
			GL.Uniform4 (posFixupLoc, 1, posFixup);

			

			if (pixelShader != null) {
				pixelShader.Apply(shaderProgram,
				                  _technique._effect.Parameters,
				                  _graphicsDevice);
			}

		}

		public string Name { get { return name; } }

		private void glslLink ()
		{
			if (glslVertexShader == null && !passthroughVertexShaderAttached) {
				if (!passthroughVertexShader.HasValue) {
					int shader = GL.CreateShader(ShaderType.VertexShader);
#if IPHONE
					GL.ShaderSource (shader, 1,
					                new string[]{passthroughVertexShaderSrc}, (int[])null);
#else
					GL.ShaderSource(shader, passthroughVertexShaderSrc);
#endif

					GL.CompileShader(shader);

					passthroughVertexShader = shader;
				}

				GL.AttachShader(shaderProgram, passthroughVertexShader.Value);
#if !ES11
				GL.BindAttribLocation(shaderProgram, GraphicsDevice.attributePosition, "aPosition");
				GL.BindAttribLocation(shaderProgram, GraphicsDevice.attributeTexCoord, "aTexCoord");
				GL.BindAttribLocation(shaderProgram, GraphicsDevice.attributeColor, "aColor");
#endif

				passthroughVertexShaderAttached = true;
			} else if (glslVertexShader != null && passthroughVertexShaderAttached) {
				GL.DetachShader(shaderProgram, passthroughVertexShader.Value);
				passthroughVertexShaderAttached = false;
			}

			if (glslVertexShader != null) {
				glslVertexShader.OnLink(shaderProgram);
			}
			if (glslPixelShader != null) {
				glslPixelShader.OnLink (shaderProgram);
			}

			GL.LinkProgram (shaderProgram);

			int linked = 0;
#if IPHONE
			GL.GetProgram (shaderProgram, ProgramParameter.LinkStatus, ref linked);
#else
			GL.GetProgram (shaderProgram, ProgramParameter.LinkStatus, out linked);
#endif
			if (linked == 0) {
#if !IPHONE
				string log = GL.GetProgramInfoLog(shaderProgram);
				Console.WriteLine (log);
#endif
				throw new InvalidOperationException("Unable to link effect program");
			}

		}

		public void GLSLApply ()
		{
			Console.WriteLine (_technique._effect.Name+" - GLSL -> "+_technique.Name+" - "+Name);
			bool relink = false;
			foreach ( GLSLEffectObject.glsl_state state in glslStates) {

				//constants handled on init
				if (state.type == GLSLEffectObject.STATE_TYPE.CONSTANT) continue;

				if (state.operation.class_ == GLSLEffectObject.STATE_CLASS.PIXELSHADER ||
					state.operation.class_ == GLSLEffectObject.STATE_CLASS.VERTEXSHADER) {

					GLSLShader shader;
					shader = ((GLSLEffectObject.ShaderProg)state.parameter.data).glslShaderObject;

//					switch (state.type) {
//					case DXEffectObject.STATE_TYPE.EXPRESSIONINDEX:
//						shader = (DXShader) (((DXExpression)state.parameter.data)
//							.Evaluate (_technique._effect.Parameters));
//						break;
//					case DXEffectObject.STATE_TYPE.PARAMETER:
//						//should be easy, but haven't seen it
//					default:
//						throw new NotImplementedException();
//					}

					if (shader.shaderType == ShaderType.FragmentShader) {
						if (shader != glslPixelShader) {
							if (glslPixelShader != null) {
								GL.DetachShader (shaderProgram, glslPixelShader.shader);
							}
							relink = true;
							glslPixelShader = shader;
							GL.AttachShader (shaderProgram, glslPixelShader.shader);
						}
					} else if (shader.shaderType == ShaderType.VertexShader) {
						if (shader != glslVertexShader) {
							if (glslVertexShader != null) {
								GL.DetachShader(shaderProgram, glslVertexShader.shader);
							}
							relink = true;
							glslVertexShader = shader;
							GL.AttachShader (shaderProgram, glslVertexShader.shader);
						}
					}
					
				}
				
			}
			
			if (relink) {
				Link ();
			}
			
			GL.UseProgram (shaderProgram);
			
			
			if (setRasterizerState) {
				_graphicsDevice.RasterizerState = rasterizerState;
			}
			if (setBlendState) {
				_graphicsDevice.BlendState = blendState;
			}
			if (setDepthStencilState) {
				_graphicsDevice.DepthStencilState = depthStencilState;
			}

			if (glslVertexShader != null) {
//				glslVertexShader.Apply(shaderProgram,
//				                  _technique._effect.Parameters,
//				                  _graphicsDevice);
			} else {
				//passthrough shader is attached
				Viewport vp = _graphicsDevice.Viewport;
				Matrix projection = Matrix.CreateOrthographicOffCenter(0, vp.Width, vp.Height, 0, 0, 1);
				Matrix halfPixelOffset = Matrix.CreateTranslation(-0.5f, -0.5f, 0);
				Matrix transform = halfPixelOffset * projection;

				int uniform = GL.GetUniformLocation(shaderProgram, "transformMatrix");
				GL.UniformMatrix4(uniform, 1, false, Matrix.ToFloatArray(transform));
			}

			// Apply vertex shader fix:
			// The following two lines are appended to the end of vertex shaders
			// to account for rendering differences between OpenGL and DirectX:
			//
			// gl_Position.y = gl_Position.y * posFixup.y;
			// gl_Position.xy += posFixup.zw * gl_Position.ww;
			//
			// (the following paraphrased from wine, wined3d/state.c and wined3d/glsl_shader.c)
			//
			// - We need to flip along the y-axis in case of offscreen rendering.
			// - D3D coordinates refer to pixel centers while GL coordinates refer
			//   to pixel corners.
			// - D3D has a top-left filling convention. We need to maintain this
			//   even after the y-flip mentioned above.
			// In order to handle the last two points, we translate by
			// (63.0 / 128.0) / VPw and (63.0 / 128.0) / VPh. This is equivalent to
			// translating slightly less than half a pixel. We want the difference to
			// be large enough that it doesn't get lost due to rounding inside the
			// driver, but small enough to prevent it from interfering with any
			// anti-aliasing.
			//
			// OpenGL coordinates specify the center of the pixel while d3d coords specify
			// the corner. The offsets are stored in z and w in posFixup. posFixup.y contains
			// 1.0 or -1.0 to turn the rendering upside down for offscreen rendering. PosFixup.x
			// contains 1.0 to allow a mad.

			posFixup[0] = 1.0f;
			posFixup[1] = 1.0f;
			posFixup[2] = (63.0f / 64.0f) / _graphicsDevice.Viewport.Width;
			posFixup[3] = -(63.0f / 64.0f) / _graphicsDevice.Viewport.Height;
			//If we have a render target bound (rendering offscreen)
			if (_graphicsDevice.GetRenderTargets().Length > 0) {
				//flip vertically
				posFixup[1] *= -1.0f;
				posFixup[3] *= -1.0f;
			}
			int posFixupLoc = GL.GetUniformLocation(shaderProgram, "posFixup");
			GL.Uniform4 (posFixupLoc, 1, posFixup);

			if (glslPixelShader != null) {
				glslPixelShader.Apply(shaderProgram,
				                  _technique._effect.Parameters,
				                  _graphicsDevice);
			}

		}

    }
}
>>>>>>> df6c6b03
<|MERGE_RESOLUTION|>--- conflicted
+++ resolved
@@ -1,5 +1,4 @@
-<<<<<<< HEAD
-﻿using System;
+using System;
 using System.Collections.Generic;
 using System.Linq;
 using System.Text;
@@ -363,8 +362,7 @@
 		
     }
 }
-=======
-﻿using System;
+using System;
 using System.Collections.Generic;
 using System.Linq;
 using System.Text;
@@ -1033,5 +1031,4 @@
 		}
 
     }
-}
->>>>>>> df6c6b03
+}