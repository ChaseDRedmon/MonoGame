--- conflicted
+++ resolved
@@ -42,13 +42,6 @@
 using System.Collections.Generic;
 using System.Runtime.InteropServices;
 
-<<<<<<< HEAD
-#if ANDROID
-using OpenTK.Graphics;
-#else
-using MonoTouch.OpenGLES;
-#endif
-=======
 #if IPHONE
 using MonoTouch.OpenGLES;
 #endif
@@ -56,7 +49,6 @@
 using Android.Opengl;
 using OpenTK.Graphics;
 #endif
->>>>>>> 74ad0f0a
 
 using GL11 = OpenTK.Graphics.ES11.GL;
 using GL20 = OpenTK.Graphics.ES20.GL;
@@ -87,74 +79,17 @@
         private uint VboIdElement;
 
         public RasterizerState RasterizerState { get; set; }
-<<<<<<< HEAD
-		
-		private RenderTargetBinding[] currentRenderTargets;
-		
-		//OpenGL Rendering API
+
+        private RenderTargetBinding[] currentRenderTargets;
+
+        //OpenGL Rendering API
+
 #if ANDROID
 		public static GLContextVersion OpenGLESVersion;
 #else
 		public static EAGLRenderingAPI OpenGLESVersion;
 #endif
-		
-		public static int FrameBufferScreen;
-		public static bool DefaultFrameBuffer = true;
-		
-		internal ALL11 PreferedFilter 
-		{
-			get 
-			{
-				return _preferedFilter;
-			}
-			set 
-			{
-				_preferedFilter = value;
-			}
-		
-		}
-		
-		internal int ActiveTexture
-		{
-			get 
-			{
-				return _activeTexture;
-			}
-			set 
-			{
-				_activeTexture = value;
-			}
-		}
-		
-		public bool IsDisposed 
-		{ 
-			get
-			{
-				return _isDisposed;
-			}
-		}
-				
-		public GraphicsDevice()
-        {	
-			// Initialize the main viewport
-			_viewport = new Viewport();
-			_viewport.X = 0;
-			_viewport.Y = 0;						
-			_viewport.Width = DisplayMode.Width;
-			_viewport.Height = DisplayMode.Height;
-			_viewport.MinDepth = 0.0f;
-			_viewport.MaxDepth = 1.0f;
-=======
-
-        private RenderTargetBinding[] currentRenderTargets;
-
-        //OpenGL Rendering API
-#if IPHONE
-		public static EAGLRenderingAPI OpenGLESVersion;
-#endif
-#if ANDROID
-        public static GLContextVersion OpenGLESVersion;
-#endif
+
         public static int FrameBufferScreen;
         public static bool DefaultFrameBuffer = true;
 
@@ -201,7 +136,6 @@
             _viewport.Height = DisplayMode.Height;
             _viewport.MinDepth = 0.0f;
             _viewport.MaxDepth = 1.0f;
->>>>>>> 74ad0f0a
             Textures = new TextureCollection();
 
             // Init RasterizerState
@@ -485,97 +419,6 @@
         {
             get
             {
-<<<<<<< HEAD
-				return _viewport;
-			}
-			set
-			{
-				_viewport = value;
-			}
-		}	
-		
-		public Microsoft.Xna.Framework.Graphics.GraphicsProfile GraphicsProfile 
-		{ 
-			get; 
-			set;
-		}	
-		
-		public VertexDeclaration VertexDeclaration 
-		{ 
-			get; 
-			set; 
-		}
-			
-		Rectangle _scissorRectangle;
-		public Rectangle ScissorRectangle 
-		{ 
-			get
-			{
-				return _scissorRectangle;
-			}
-			set
-			{
-				_scissorRectangle = value;
-				
-				switch (this.PresentationParameters.DisplayOrientation )
-				{
-					case DisplayOrientation.Portrait :
-					{	
-						_scissorRectangle.Y = _viewport.Height - _scissorRectangle.Y - _scissorRectangle.Height;
-						break;
-					}
-					
-					case DisplayOrientation.LandscapeLeft :
-					{								
-						var x = _scissorRectangle.X;
-						_scissorRectangle.X = _viewport.Width - _scissorRectangle.Height - _scissorRectangle.Y;
-						_scissorRectangle.Y = _viewport.Height - _scissorRectangle.Width - x;
-					
-						// Swap Width and Height
-						var w = _scissorRectangle.Width;
-						_scissorRectangle.Width = _scissorRectangle.Height;
-						_scissorRectangle.Height = w;	
-						break;
-					}
-					
-					case DisplayOrientation.LandscapeRight :
-					{			
-						// Swap X and Y
-						var x = _scissorRectangle.X;
-						_scissorRectangle.X = _scissorRectangle.Y;
-						_scissorRectangle.Y = x;
-						
-						// Swap Width and Height
-						var w = _scissorRectangle.Width;
-						_scissorRectangle.Width = _scissorRectangle.Height;
-						_scissorRectangle.Height = w;
-						break;
-					}					
-					
-					case DisplayOrientation.PortraitUpsideDown :
-					{								
-						_scissorRectangle.X = _viewport.Width - _scissorRectangle.Width - _scissorRectangle.X;
-						break;
-					}
-					
-					case DisplayOrientation.Default :
-					{
-						_scissorRectangle.Y = _viewport.Height - _scissorRectangle.Y - _scissorRectangle.Height;
-						break;
-					}
-				}
-			}
-		}
-		
-		public void SetRenderTarget (RenderTarget2D renderTarget)
-		{	
-#if ANDROID
-			if(OpenGLESVersion == GLContextVersion.Gles2_0)
-#else
-			if(OpenGLESVersion == EAGLRenderingAPI.OpenGLES2)
-#endif
-				SetRenderTargetGL20(renderTarget);
-=======
                 return _viewport;
             }
             set
@@ -663,7 +506,6 @@
 #if IPHONE
 			if(OpenGLESVersion == EAGLRenderingAPI.OpenGLES2)
                 SetRenderTargetGL20(renderTarget);
->>>>>>> 74ad0f0a
 			else
 				SetRenderTargetGL11(renderTarget);
 #elif ANDROID
